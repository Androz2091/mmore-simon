--- conflicted
+++ resolved
@@ -6,7 +6,7 @@
 from src.mmore.process.utils import clean_text
 from src.mmore.type import FileDescriptor, MultimodalSample
 from .base import Processor, ProcessorConfig
-from docx.opc.constants import RELATIONSHIP_TYPE as RT 
+from docx.opc.constants import RELATIONSHIP_TYPE as RT
 
 logger = logging.getLogger(__name__)
 
@@ -24,7 +24,7 @@
         super().__init__(config=config or ProcessorConfig())
 
     @classmethod
-    def accepts(cls, file: FileDescriptor) -> bool:  
+    def accepts(cls, file: FileDescriptor) -> bool:
         """
         Args:
             file (FileDescriptor): The file descriptor to check.
@@ -49,7 +49,7 @@
         defined in the processor configuration (e.g., "<attachment>").
         """
 
-        # First, we define a helper functions 
+        # First, we define a helper functions
         def _extract_images(doc: Document) -> List[Image.Image]:
             """
             Extract embedded images from the DOCX document.
@@ -75,16 +75,12 @@
             doc = Document(file_path)
         except Exception as e:
             logger.error(f"Failed to open Word file {file_path}: {e}")
-<<<<<<< HEAD
-            return create_sample([], [], None)
-=======
             return self.create_sample([], [], file_path)
 
-        if self.config.custom_config.get("extract_images", True): 
+        if self.config.custom_config.get("extract_images", True):
             embedded_images = _extract_images(doc)
         else:
             embedded_images = []
->>>>>>> ea883fc4
 
         all_text = []
         for para in doc.paragraphs:
@@ -96,7 +92,7 @@
             if self.config.custom_config.get("extract_images", True):
                 xml = para._p.xml
                 # check if there are any images in the paragraph, replace with <attachment> token
-                if "w:drawing" in xml: 
+                if "w:drawing" in xml:
                     all_text.append(self.config.attachment_tag)
 
         return self.create_sample(all_text, embedded_images, file_path)