--- conflicted
+++ resolved
@@ -61,7 +61,11 @@
     "trafilatura==1.4.0",
     "datatrove[processing]",
     "validators==0.34.0",
-    "bokeh"
+    "bokeh",
+    "motor==3.6.0",
+    "fastapi[standard]==0.115.6",
+    "pydantic== 2.10.4",
+    "pymongo==4.9.2"
 ]
 
 rag = [
@@ -116,27 +120,9 @@
     "langserve[all]==0.2.3",
     "pymilvus[model]==2.5.0",
     "ragas==0.2.6",
-<<<<<<< HEAD
-    "nltk==3.9.1",
-    "python-dotenv==1.0.1",
-    "dacite==1.8.1",
-    "chonkie==0.2.1.post1",
-    "click>=8.1.7",
-    "dask-cuda>=24.10.0",
-    "cuda-python>=12.6.2",
-    "ucx-py-cu12>=0.40.0",
-    "pytest>=8.3.4",
-    "httpx==0.27.2",
-    "emoji==1.6.3",
-    "motor==3.6.0",
-    "fastapi[standard]==0.115.6",
-    "pydantic== 2.10.4",
-    "pymongo==4.9.2"
-=======
     "nltk>=3.9",
     "validators==0.34.0",
     "datatrove[processing]"
->>>>>>> ea883fc4
 ]
 
 [tool.uv]
